--- conflicted
+++ resolved
@@ -57,11 +57,7 @@
 import { useNavigate, useLocation } from 'react-router-dom';
 import { useTheme as useCustomTheme } from '../contexts/ThemeContext';
 import type { BackendStatus } from '../hooks/useBackendLifecycle';
-<<<<<<< HEAD
-import { RELEASE_VERSION } from '../config/releaseVersion';
-=======
 import { useSystemHealth } from '../hooks/useSystemHealth';
->>>>>>> 3fdd8650
 
 interface NavigationProps {
   connected: boolean;
@@ -183,16 +179,17 @@
         backgroundColor: theme.palette.background.paper,
       }}
     >
-      <Box sx={{ display: 'flex', alignItems: 'center', justifyContent: 'center', p: 2, gap: 1 }}>
+      <Box
+        sx={{
+          display: 'flex',
+          alignItems: 'center',
+          justifyContent: 'center',
+          p: 2,
+        }}
+      >
         <Typography variant="h6" fontWeight="bold" color="primary">
           PokerTool Pro
         </Typography>
-        <Chip
-          label={RELEASE_VERSION}
-          color="primary"
-          size="small"
-          sx={{ fontWeight: 600 }}
-        />
       </Box>
       <Divider />
       <Box sx={{ p: 2, display: 'flex', alignItems: 'center', gap: 2 }}>
@@ -275,30 +272,6 @@
               <MenuIcon />
             </IconButton>
           )}
-<<<<<<< HEAD
-          <Box
-            sx={{
-              display: 'flex',
-              alignItems: 'center',
-              gap: 1,
-              flexGrow: 1,
-              minWidth: 0,
-            }}
-          >
-            <Typography variant="h6" noWrap>
-              {isMobile ? 'PokerTool' : 'PokerTool Pro'}
-            </Typography>
-            <Chip
-              label={RELEASE_VERSION}
-              color="primary"
-              size={isMobile ? 'small' : 'medium'}
-              sx={{
-                fontWeight: 600,
-                letterSpacing: 0.5,
-              }}
-            />
-          </Box>
-=======
           
           <Typography variant="h6" sx={{ flexGrow: 1, display: 'flex', alignItems: 'center', gap: 1 }}>
             {isMobile ? 'PokerTool' : 'PokerTool Pro'}
@@ -311,7 +284,6 @@
               />
             )}
           </Typography>
->>>>>>> 3fdd8650
 
           {!isMobile && (
             <>
